--- conflicted
+++ resolved
@@ -18,154 +18,6 @@
 """Pretrain GPT2"""
 from megatron.neox_arguments import NeoXArgs
 from megatron.training import pretrain
-<<<<<<< HEAD
-from megatron.utils import get_ltor_masks_and_position_ids, is_local_main, local_rank, get_wandb_api_key, neox_args
-from megatron.utils import reduce_losses
-from megatron.fp16 import fp32_to_fp16
-import wandb
-
-
-def model_provider():
-    """Build the model."""
-
-    args = get_args()
-
-    print_rank_0('building GPT2 model ...')
-    if args.pipe_parallel_size == 0:
-        model = GPT2Model(num_tokentypes=0, parallel_output=True)
-    else:
-        model = GPT2ModelPipe(num_tokentypes=0, parallel_output=True, topology=mpu.get_topology())
-        # This is a hack to give us a reference to get_batch_pipe from within training.py
-        # We need to call model.set_batch_fn after deepspeed.initialize
-        model._megatron_batch_fn = get_batch_pipe
-
-    ## Wandb. (one worker per machine)
-    use_wandb = is_local_main() and (get_wandb_api_key() is not None) 
-    set_use_wandb(use_wandb)
-    args_dict = vars(args)
-    if use_wandb:
-        group_name = args_dict.get('wandb_group')
-        name = f'{socket.gethostname()}-{local_rank()}' if group_name else args_dict.get('wandb_name')
-        try:
-            wandb.init(project="neox", group=group_name, name=name, save_code=False,
-                       force=False, entity=args_dict.get('wandb_team'))
-        except UsageError as e:
-            set_use_wandb(False)
-            print(e)
-            print('Skipping wandb. Execute `wandb login` on local or main node machine to enable.')
-
-    if use_wandb:
-        wandb.config.update(args_dict)
-
-    return model
-
-
-def get_batch(data_iterator):
-    """Generate a batch"""
-    args = get_args()
-    tokenizer = get_tokenizer()
-
-    # Items and their type.
-    keys = ['text']
-    datatype = torch.int64
-
-    # Broadcast data.
-    if data_iterator is not None:
-        data = next(data_iterator)
-    else:
-        data = None
-    data_b = mpu.broadcast_data(keys, data, datatype)
-
-    # Unpack.
-    tokens_ = data_b['text'].long()
-    labels = tokens_[:, 1:].contiguous()
-    tokens = tokens_[:, :-1].contiguous()
-
-    # Get the masks and postition ids.
-    attention_mask, loss_mask, position_ids = get_ltor_masks_and_position_ids(
-        tokens,
-        tokenizer.eod,
-        args.reset_position_ids,
-        args.reset_attention_mask,
-        args.eod_mask_loss)
-
-    return tokens, labels, loss_mask, attention_mask, position_ids
-
-
-def get_batch_pipe(data):
-    """A modification of get_batch() to work with the latest batch instead of an iterator. """
-    args = get_args()
-    tokenizer = get_tokenizer()
-
-    # Items and their type.
-    keys = ['text']
-    datatype = torch.int64
-
-    # Broadcast data.
-    data_b = mpu.broadcast_data(keys, data, datatype)
-
-    # Unpack.
-    tokens_ = data_b['text'].long()
-    labels = tokens_[:, 1:].contiguous()
-    tokens = tokens_[:, :-1].contiguous()
-
-    # Get the masks and postition ids.
-    attention_mask, loss_mask, position_ids = get_ltor_masks_and_position_ids(
-        tokens,
-        tokenizer.eod,
-        args.reset_position_ids,
-        args.reset_attention_mask,
-        args.eod_mask_loss)
-
-    # unpack data
-    if args.fp16:
-        # cast to fp16 because pipeline parallelism skips the FP16 wrapper.
-        return fp32_to_fp16((tokens, position_ids, attention_mask)), fp32_to_fp16((labels, loss_mask))
-    else:
-        return (tokens, position_ids, attention_mask), (labels, loss_mask)
-
-
-def forward_step(data_iterator, model):
-    """Forward step."""
-    args = get_args()
-    timers = get_timers()
-
-    # Get the batch.
-    timers('batch generator').start()
-    tokens, labels, loss_mask, attention_mask, position_ids = get_batch(
-        data_iterator)
-    timers('batch generator').stop()
-    # Forward model.
-    losses = model(tokens, position_ids, attention_mask, labels=labels)
-    loss_mask = loss_mask.view(-1)
-    loss = torch.sum(losses.view(-1) * loss_mask) / loss_mask.sum()
-
-    # Reduce loss for logging.
-    reduced_loss = reduce_losses([loss])
-
-    return loss, {'lm loss': reduced_loss[0]}
-
-
-def train_valid_test_datasets_provider(train_val_test_num_samples):
-    """Build train, valid, and test datasets."""
-    args = get_args()
-
-    print_rank_0('> building train, validation, and test datasets '
-                 'for GPT2 ...')
-    train_ds, valid_ds, test_ds = build_train_valid_test_datasets(
-        data_prefix=args.data_path,
-        data_impl=args.data_impl,
-        splits_string=args.split,
-        train_valid_test_num_samples=train_val_test_num_samples,
-        seq_length=args.seq_length,
-        seed=args.seed,
-        skip_warmup=(not args.mmap_warmup))
-    print_rank_0("> finished creating GPT2 datasets ...")
-
-    return train_ds, valid_ds, test_ds
-
-=======
->>>>>>> 7e727772
 
 if __name__ == "__main__":
     neox_args = NeoXArgs.consume_neox_args()
