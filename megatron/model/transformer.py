# Copyright (c) 2021 EleutherAI
# This file is based on code by the authors denoted below and has been modified from its original version.
#
# Copyright (c) 2020, NVIDIA CORPORATION.  All rights reserved.
#
# Licensed under the Apache License, Version 2.0 (the "License");
# you may not use this file except in compliance with the License.
# You may obtain a copy of the License at
#
#     http://www.apache.org/licenses/LICENSE-2.0
#
# Unless required by applicable law or agreed to in writing, software
# distributed under the License is distributed on an "AS IS" BASIS,
# WITHOUT WARRANTIES OR CONDITIONS OF ANY KIND, either express or implied.
# See the License for the specific language governing permissions and
# limitations under the License.

"""Transformer."""

import math
import torch
import torch.nn.functional as F
import torch.nn as nn

from .norms import get_norm
from megatron import mpu
from megatron.model.fused_softmax import FusedScaleMaskSoftmax
from megatron.model.activations import get_activation
from megatron.model.utils import exists, get_fusion_type
from megatron.model.positional_embeddings import (
    RotaryEmbedding,
    apply_rotary_pos_emb,
    apply_rotary_pos_emb_torch,
    AliBi,
)
from megatron.model.fused_bias_dropout import (
    get_bias_dropout_add,
    bias_dropout_add_fused_train,
    bias_dropout_add_fused_inference,
)
from megatron.model.utils import configure_sparse_attention

# flags required to enable jit fusion kernels
torch._C._jit_set_profiling_mode(False)
torch._C._jit_set_profiling_executor(False)
torch._C._jit_override_can_fuse_on_cpu(True)
torch._C._jit_override_can_fuse_on_gpu(True)

""" We use the following notation throughout this file:
     h: hidden size
     n: number of attention heads
     p: number of model parallel partitions
     np: n/p
     hp: h/p
     hn: h/n
     b: batch size
     s: sequence length
     l: number of layers
    Transformer takes input of size [s, b, h] and returns a
    tensor of the same size. We use the following arguments:
        hyperparameters: transformer hyperparameters
        attention_mask_func: a function that takes `unmasked-attention-scores`
            with size [b, np, s, s] and an `attention-mask` and will apply
            the masking. The function should return a masked score of the
            same size [b, np, s, s].
               masked-attention-scores = attention_mask_func(
                                     unmasked-attention-scores, attention-mask)
"""


class ParallelMLP(nn.Module):
    """MLP.

    MLP will take the input with h hidden state, project it to 4*h
    hidden dimension, perform nonlinear transformation, and project the
    state back into h hidden dimension. At the end, dropout is also
    applied.
    """

    def __init__(
        self, neox_args, init_method, output_layer_init_method, parallel_output=False
    ):
        super().__init__()

        self.activation_func = get_activation(neox_args)
        self.activation_type = neox_args.activation
        self.bias_gelu_fusion = neox_args.bias_gelu_fusion

        # auto scale so geglu has equal parameters
        ff_mult = 4 * 2 / 3 if self.activation_type == "geglu" else 4
        ff_dim = (
            int(ff_mult * neox_args.hidden_size) * 2
            if self.activation_type == "geglu"
            else ff_mult * neox_args.hidden_size
        )
        self.dense_h_to_4h = mpu.ColumnParallelLinear(
            neox_args=neox_args,
            input_size=neox_args.hidden_size,
            output_size=ff_dim,
            gather_output=False,
            init_method=init_method,
            skip_bias_add=True,
        )
        ff_dim_in = ff_dim // 2 if self.activation_type == "geglu" else ff_dim
        # Project back to h.
        self.dense_4h_to_h = mpu.RowParallelLinear(
            neox_args=neox_args,
            input_size=ff_dim_in,
            output_size=neox_args.hidden_size,
            input_is_parallel=True,
            init_method=output_layer_init_method,
            skip_bias_add=True,
            parallel_output=parallel_output,
        )

    def forward(self, hidden_states):

        # [s, b, 4hp]
        intermediate_parallel, bias_parallel = self.dense_h_to_4h(hidden_states)

        if (
            self.activation_type == "gelu" and self.bias_gelu_fusion
        ) or self.activation_type == "geglu":
            intermediate_parallel = self.activation_func(
                intermediate_parallel, bias_parallel
            )
        else:
            intermediate_parallel = self.activation_func(
                intermediate_parallel + bias_parallel
            )

        # [s, b, h]
        output, output_bias = self.dense_4h_to_h(intermediate_parallel)
        return output, output_bias


class ParallelLinear(nn.Module):
    """
    A Parallel Linear Layer transforming the transformer outputs from hidden_size -> vocab_size
    """

    def __init__(
        self,
        neox_args,
        parallel_output=True,
        init_method=nn.init.xavier_normal_,
        is_last_layer=False,
    ):
        super().__init__()
        parallelism = neox_args.output_layer_parallelism
        if parallelism == "column":
            self.final_linear = mpu.ColumnParallelLinear(
                neox_args=neox_args,
                input_size=neox_args.hidden_size,
                output_size=neox_args.padded_vocab_size,
                bias=False,
                init_method=init_method,
                gather_output=not parallel_output,
                skip_bias_add=False,
                mup_rescale_parameters=is_last_layer, # rescale params only called if neox_args.use_mup = True, despite it not being included here
            )
        else:
            self.final_linear = mpu.RowParallelLinear(
                neox_args=neox_args,
                input_size=neox_args.hidden_size,
                output_size=neox_args.padded_vocab_size,
                bias=False,
                input_is_parallel=False,
                init_method=init_method,
                parallel_output=parallel_output,
                skip_bias_add=False,
                mup_rescale_parameters=is_last_layer, # only called if neox_args.use_mup = True, despite it not being included here
            )

    def forward(self, hidden_states):
        return self.final_linear(hidden_states)


class ParallelSelfAttention(nn.Module):
    """Parallel self-attention layer abstract class.

    Self-attention layer takes input with size [b, s, h]
    and returns output of the same size.
    """

    def __init__(
        self,
        neox_args,
        attention_mask_func,
        init_method,
        output_layer_init_method,
        layer_number,
        rpe=None,
        rotary=False,
        use_cache=False,
        parallel_output=False,
    ):
        super().__init__()

        self.fp16 = neox_args.precision == "fp16"
        self.bf16 = neox_args.precision == "bfloat16"
        self.attention_mask_func = attention_mask_func
        self.apply_query_key_layer_scaling = neox_args.apply_query_key_layer_scaling
        self.use_cache = use_cache
        self.attention_softmax_in_fp32 = neox_args.attention_softmax_in_fp32
        if self.apply_query_key_layer_scaling:
            self.attention_softmax_in_fp32 = True
        self.layer_number = layer_number
        # Per attention head and per partition values.
        world_size = mpu.get_model_parallel_world_size()
        self.hidden_size_per_partition = mpu.divide(neox_args.hidden_size, world_size)
        self.hidden_size_per_attention_head = mpu.divide(
            neox_args.hidden_size, neox_args.num_attention_heads
        )
        self.num_attention_heads_per_partition = mpu.divide(
            neox_args.num_attention_heads, world_size
        )
        self.pos_emb = neox_args.pos_emb

        # Strided linear layer.
        self.query_key_value = mpu.ColumnParallelLinear(
            neox_args=neox_args,
            input_size=neox_args.hidden_size,
            output_size=3 * neox_args.hidden_size,
            gather_output=False,
            init_method=init_method,
        )

        coeff = None
        self.norm_factor = math.sqrt(self.hidden_size_per_attention_head)
        if self.apply_query_key_layer_scaling:
            coeff = max(1, self.layer_number)
            self.norm_factor *= coeff

        if neox_args.use_mup:
            self.norm_factor = self.hidden_size_per_attention_head

        self.rpe = rpe

        if self.pos_emb == "alibi":
            self.alibi_embed = AliBi(
                neox_args.num_attention_heads,
                neox_args.model_parallel_size,
                mpu.get_model_parallel_rank(),
            )

        # TODO: this arg shouldn't need to be passed in - get from neox_args
        if rotary:
            if neox_args.rotary_pct == 1:
                self.rotary_ndims = None
            else:
                assert neox_args.rotary_pct < 1
                self.rotary_ndims = int(
                    self.hidden_size_per_attention_head * neox_args.rotary_pct
                )
            dim = (
                self.rotary_ndims
                if self.rotary_ndims is not None
                else self.hidden_size_per_attention_head
            )
            self.rotary_emb = RotaryEmbedding(
                dim, base=neox_args.rotary_emb_base, precision=neox_args.params_dtype
            )
        else:
            self.rotary_emb = None

        self.attention_type = neox_args.attention_config[layer_number]
        self.use_flash_attention = self.attention_type == "flash"
<<<<<<< HEAD
        self.sparse = self.attention_type not in ("global", "flash")
=======
        self.sparse = self.attention_type != "global" and not self.use_flash_attention
>>>>>>> aff108dc
        if self.sparse:
            self.sparse_attn = configure_sparse_attention(
                neox_args,
                self.attention_type,
                self.num_attention_heads_per_partition,
                mpu=mpu,
            )
        else:
            if self.use_flash_attention:
<<<<<<< HEAD
                from megatron.model.flash_attention import flash_attn_unpadded_qkvpacked_func
                self.flash_attention_function = flash_attn_unpadded_qkvpacked_func
                if self.pos_emb == "alibi":
                    raise ValueError('Flash attention is currently not compatible with AliBi positional embeddings. Use sinuisoidal, learned, or rotary embeddings instead.')
=======
                from megatron.model.flash_attention import (
                    flash_attn_unpadded_qkvpacked_func,
                )

                self.flash_attention_function = flash_attn_unpadded_qkvpacked_func
                if self.pos_emb == "alibi":
                    raise ValueError(
                        "Flash attention is currently not compatible with AliBi positional embeddings. Use sinuisoidal, learned, or rotary embeddings instead."
                    )
>>>>>>> aff108dc
            else:
                self.scale_mask_softmax = FusedScaleMaskSoftmax(
                    input_in_fp16=self.fp16,
                    input_in_bf16=self.bf16,
                    fusion_type=get_fusion_type(neox_args),
                    mask_func=self.attention_mask_func,
                    softmax_in_fp32=self.attention_softmax_in_fp32,
                    scale=coeff,
                )

            # Dropout. Note that for a single iteration, this layer will generate
            # different outputs on different number of parallel partitions but
            # on average it should not be partition dependent.
            self.dropout_p = neox_args.attention_dropout
            self.attention_dropout = nn.Dropout(self.dropout_p)

        # Output.
        self.dense = mpu.RowParallelLinear(
            neox_args=neox_args,
            input_size=neox_args.hidden_size,
            output_size=neox_args.hidden_size,
            input_is_parallel=True,
            init_method=output_layer_init_method,
            skip_bias_add=True,
            parallel_output=parallel_output,
        )

    def attention(
        self, query_layer, key_layer, value_layer, layer_past, attention_mask
    ):
        # ===================================
        # Raw attention scores. [b, np, s, s]
        # ===================================

        # [b, np, sq, sk]
        output_size = (
            query_layer.size(1),
            query_layer.size(2),
            query_layer.size(0),
            key_layer.size(0),
        )

        # [sq, b, np, hn] -> [sq, b * np, hn]
        query_layer = query_layer.view(
            output_size[2], output_size[0] * output_size[1], -1
        )
        key_layer = key_layer.view(output_size[3], output_size[0] * output_size[1], -1)

        # preallocating result tensor: [b * np, sq, sk]
        matmul_result = torch.empty(
            output_size[0] * output_size[1],
            output_size[2],
            output_size[3],
            dtype=query_layer.dtype,
            device=torch.cuda.current_device(),
        )

        # Raw attention scores. [b * np, sq, sk]
        matmul_result = torch.baddbmm(
            matmul_result,
            query_layer.transpose(0, 1),  # [b * np, sq, hn]
            key_layer.transpose(0, 1).transpose(1, 2),  # [b * np, hn, sk]
            beta=0.0,
            alpha=(1.0 / self.norm_factor),
        )

        # change view to [b, np, sq, sk]
        attention_scores = matmul_result.view(*output_size)

        # ==================================================
        # Update attention mask for inference. [b, np, sq, sk]
        # ==================================================

        if self.use_cache:
            with torch.no_grad():
                attention_mask = attention_mask[
                    ..., : attention_scores.size(3), : attention_scores.size(3)
                ]

        # ===========================
        # Attention probs and dropout
        # ===========================

        if exists(self.rpe):
            rpe = self.rpe(query_layer.size(0), key_layer.size(0))
            attention_scores += rpe  # [1, np, sq, sk]

        if self.pos_emb == "alibi":
            attention_scores = self.alibi_embed(attention_scores)

        # attention scores and attention mask [b, np, sq, sk]
        attention_probs = self.scale_mask_softmax(attention_scores, attention_mask)

        # This is actually dropping out entire tokens to attend to, which might
        # seem a bit unusual, but is taken from the original Transformer paper.
        with mpu.get_cuda_rng_tracker().fork():
            attention_probs = self.attention_dropout(attention_probs)

        # =========================
        # Context layer. [sq, b, hp]
        # =========================

        # value_layer -> context layer.
        # [sk, b, np, hn] --> [b, np, sq, hn]

        # context layer shape: [b, np, sq, hn]
        output_size = (
            value_layer.size(1),
            value_layer.size(2),
            query_layer.size(0),
            value_layer.size(3),
        )

        # change view [sk, b * np, hn]
        value_layer = value_layer.view(
            value_layer.size(0), output_size[0] * output_size[1], -1
        )

        # change view [b * np, sq, sk]
        attention_probs = attention_probs.view(
            output_size[0] * output_size[1], output_size[2], -1
        )

        # matmul: [b * np, sq, hn]
        context_layer = torch.bmm(attention_probs, value_layer.transpose(0, 1))

        # change view [b, np, sq, hn]
        context_layer = context_layer.view(*output_size)
        return context_layer

    def flash_attention(self, query_layer, key_layer, value_layer):
        # [b, np, sq, sk]
        output_size = (
            query_layer.size(1),
            query_layer.size(2),
            query_layer.size(0),
            key_layer.size(0),
        )
        # [s, b, np, hn] -> [b, s, np, hn] -> [b * s, 1, np, hn]
<<<<<<< HEAD
        query_layer = query_layer.transpose(0, 1).reshape(output_size[0] * output_size[2], 1, output_size[1], -1)
        key_layer = key_layer.transpose(0, 1).reshape(output_size[0] * output_size[3], 1, output_size[1], -1)
        value_layer = value_layer.transpose(0, 1).reshape(output_size[0] * output_size[3], 1, output_size[1], -1)
=======
        query_layer = query_layer.transpose(0, 1).reshape(
            output_size[0] * output_size[2], 1, output_size[1], -1
        )
        key_layer = key_layer.transpose(0, 1).reshape(
            output_size[0] * output_size[3], 1, output_size[1], -1
        )
        value_layer = value_layer.transpose(0, 1).reshape(
            output_size[0] * output_size[3], 1, output_size[1], -1
        )
>>>>>>> aff108dc

        # Combined q/k/v into [b * s, 3, np, hn].
        qkv = torch.concat([query_layer, key_layer, value_layer], dim=1)

        batch_size = output_size[0]
        seqlen = output_size[2]
        max_s = seqlen
<<<<<<< HEAD
        cu_seqlens = torch.arange(0, (batch_size + 1) * seqlen, step=seqlen, dtype=torch.int32, device=qkv.device)
        output = self.flash_attention_function(
            qkv, cu_seqlens, max_s, self.dropout_p if self.training else 0.0,
            softmax_scale=None, causal=True
        )
        # [b * sq, np, hn] -> [b, sq, np, hn]
        matmul_result = output.view(output_size[0], output_size[2], output.shape[1], output.shape[2])
=======
        cu_seqlens = torch.arange(
            0,
            (batch_size + 1) * seqlen,
            step=seqlen,
            dtype=torch.int32,
            device=qkv.device,
        )
        output = self.flash_attention_function(
            qkv,
            cu_seqlens,
            max_s,
            self.dropout_p if self.training else 0.0,
            softmax_scale=None,
            causal=True,
        )
        # [b * sq, np, hn] -> [b, sq, np, hn]
        matmul_result = output.view(
            output_size[0], output_size[2], output.shape[1], output.shape[2]
        )
>>>>>>> aff108dc
        # [b, sq, np, hn] -> [b, np, sq, hn]
        matmul_result = matmul_result.transpose(1, 2)

        return matmul_result

    def sparse_attention(self, query_layer, key_layer, value_layer, attention_mask):
        # TODO: sparse attn dropout?
        # TODO: pad to block size
        # shape of q/k/v is [sq, b, np, hn] and needs to be transposed to [b, np, sq, hn]
        query_layer, key_layer, value_layer = map(
            lambda t: t.permute(1, 2, 0, 3).contiguous(),
            (query_layer, key_layer, value_layer),
        )
        # output shape [b, np(heads), sq, hn]
        attn_mask = attention_mask.to(query_layer.dtype) * -10000
        if exists(self.rpe):
            rpe = self.rpe(query_layer.size(0), key_layer.size(0))
        else:
            rpe = None
        return self.sparse_attn(
            query_layer, key_layer, value_layer, attn_mask=attn_mask, rpe=rpe
        )

    def forward(self, hidden_states, attention_mask, layer_past=None):

        # hidden_states: [sq, b, h]

        # =====================
        # Query, Key, and Value
        # =====================

        # Attention heads [sq, b, h] --> [sq, b, (np * 3 * hn)]
        mixed_x_layer, _ = self.query_key_value(hidden_states)

        # [sq, b, (np * 3 * hn)] --> [sq, b, np, 3 * hn]
        new_tensor_shape = mixed_x_layer.size()[:-1] + (
            self.num_attention_heads_per_partition,
            3 * self.hidden_size_per_attention_head,
        )
        mixed_x_layer = mixed_x_layer.view(*new_tensor_shape)

        # [sq, b, np, 3 * hn] --> 3 [sq, b, np, hn]
        (query_layer, key_layer, value_layer) = mpu.split_tensor_along_last_dim(
            mixed_x_layer, 3
        )

        if exists(self.rotary_emb):
            if exists(self.rotary_ndims):
                # partial rotary
                query_rot, query_pass = (
                    query_layer[..., : self.rotary_ndims],
                    query_layer[..., self.rotary_ndims :],
                )
                key_rot, key_pass = (
                    key_layer[..., : self.rotary_ndims],
                    key_layer[..., self.rotary_ndims :],
                )
            else:
                # full rotary
                query_rot, key_rot = query_layer, key_layer
            apply_rotary_fn = (
                apply_rotary_pos_emb_torch if self.bf16 else apply_rotary_pos_emb
            )

            seq_len = key_layer.shape[0]
            offset = 0
            if exists(layer_past) and layer_past.numel() > 0:
                offset = layer_past[0].shape[0]
                seq_len += offset
            cos, sin = self.rotary_emb(value_layer, seq_len=seq_len)
            query_layer, key_layer = apply_rotary_fn(
                query_rot, key_rot, cos, sin, offset=offset
            )

            if exists(self.rotary_ndims):
                query_layer = torch.cat((query_layer, query_pass), dim=-1)
                key_layer = torch.cat((key_layer, key_pass), dim=-1)

        # ==================================
        # Cache key and value for inference
        # ==================================

        if exists(layer_past) and layer_past.numel() > 0:
            past_key, past_value = layer_past
            key_layer = torch.cat((past_key.type_as(key_layer), key_layer), dim=0)
            value_layer = torch.cat(
                (past_value.type_as(value_layer), value_layer), dim=0
            )

        if self.use_cache:
            present = torch.stack((key_layer, value_layer))

        if self.use_flash_attention:
<<<<<<< HEAD
            context_layer = self.flash_attention(
                query_layer, key_layer, value_layer
            )
=======
            context_layer = self.flash_attention(query_layer, key_layer, value_layer)
>>>>>>> aff108dc
        elif not self.sparse:
            context_layer = self.attention(
                query_layer, key_layer, value_layer, layer_past, attention_mask
            )
        else:
            context_layer = self.sparse_attention(
                query_layer, key_layer, value_layer, attention_mask
            )

        # [b, np, sq, hn] --> [sq, b, np, hn]
        context_layer = context_layer.permute(2, 0, 1, 3).contiguous()

        # [sq, b, np, hn] --> [sq, b, hp]
        new_context_layer_shape = context_layer.size()[:-2] + (
            self.hidden_size_per_partition,
        )
        context_layer = context_layer.view(*new_context_layer_shape)

        # =================
        # Output. [sq, b, h]
        # =================

        output, bias = self.dense(context_layer)

        if self.use_cache:
            output = [output, present]

        return output, bias


class ParallelTransformerLayer(nn.Module):
    """A single transformer layer.

    Transformer layer takes input with size [b, s, h] and returns an
    output of the same size.
    """

    def __init__(
        self,
        neox_args,
        attention_mask_func,
        init_method,
        output_layer_init_method,
        layer_number,
        rpe=None,
        rotary=False,
        use_cache=False,
    ):

        super().__init__()
        self.layer_number = layer_number

        norm, eps = get_norm(neox_args)

        # Layernorm on the input data.
        self.input_layernorm = norm(neox_args.hidden_size, eps=eps)
        self.use_cache = use_cache

        self.hidden_dropout = neox_args.hidden_dropout
        self.bias_dropout_fusion = neox_args.bias_dropout_fusion
        self.gpt_j_residual = neox_args.gpt_j_residual
        self.gpt_j_tied = neox_args.gpt_j_tied

        if self.gpt_j_residual:
            self.reduce = mpu.mappings.reduce_from_model_parallel_region

        # Self attention.
        self.attention = ParallelSelfAttention(
            neox_args=neox_args,
            attention_mask_func=attention_mask_func,
            init_method=init_method,
            output_layer_init_method=output_layer_init_method,
            layer_number=layer_number,
            rpe=rpe,
            use_cache=self.use_cache,
            rotary=rotary,
            parallel_output=self.gpt_j_residual,
        )

        # Layernorm on the output of the attention layer.
        # If GPT-J residuals are used, this is surpurfulous but leaving it in
        # leads to cleaner code
        self.post_attention_layernorm = norm(neox_args.hidden_size, eps=eps)

        # MLP
        self.mlp = ParallelMLP(
            neox_args=neox_args,
            init_method=init_method,
            output_layer_init_method=output_layer_init_method,
            parallel_output=self.gpt_j_residual,
        )

        self.layer_past = None  # used to cache k/v pairs in inference

    def _get_bias_dropout(self):
        if self.bias_dropout_fusion:
            fn = (
                bias_dropout_add_fused_train
                if self.training
                else bias_dropout_add_fused_inference
            )
        else:
            fn = get_bias_dropout_add(self.training)
        return fn

    def forward(self, x, attention_mask, layer_past=None):
        layer_past = layer_past if layer_past is not None else self.layer_past
        bias_dropout_fn = self._get_bias_dropout()
        # x: [b, s, h]
        if self.gpt_j_residual:
            # pseudocode:
            # x = x + attn(ln(x)) + mlp(ln(x))
            # this means we can avoid doing the allreduce in the attn / mlp outputs
            # to save communication time (we can do a single allreduce after we add mlp / attn outputs).
            # due to a bug, the two layernorms are not tied in GPT-NeoX-20B. This is non-desirable, but
            # we preserve the functionality for backwards compatibility
            
            residual = x
            # applies the correct normalization depending on if the norms are tied
            if self.gpt_j_tied:
                x1, x2 = self.input_layernorm(x), self.post_attention_layernorm(x)
            else:
                x = self.input_layernorm(x)
                x1, x2 = x, x
                
            # attention operator
            attention_output, attention_bias = self.attention(
                x1, attention_mask, layer_past=layer_past
            )
            if self.use_cache:
                attention_output, presents = attention_output
                self.layer_past = presents

            with torch.enable_grad():
                attention_output = bias_dropout_fn(
                    attention_output,
                    bias=attention_bias.expand_as(attention_output),
                    residual=None,
                    prob=self.hidden_dropout,
                )

            # mlp operator
            mlp_output, mlp_bias = self.mlp(x2)
            with torch.enable_grad():
                output = bias_dropout_fn(
                    mlp_output,
                    bias=mlp_bias.expand_as(mlp_output),
                    residual=attention_output,
                    prob=self.hidden_dropout,
                )

            # output = (x + attn(ln(x)) + mlp(ln(x))
            output   = residual         + self.reduce(output)
        else:
            # pseudocode:
            # x = x + attn(ln1(x))
            # x = x + mlp(ln2(x))

            residual = x

            # x = x + attn(ln1(x))
            attention_output, attention_bias = self.attention(
                self.input_layernorm(x), attention_mask, layer_past=layer_past
            )
            if self.use_cache:
                attention_output, presents = attention_output
                self.layer_past = presents
            with torch.enable_grad():
                attention_output = bias_dropout_fn(
                    attention_output,
                    bias=attention_bias.expand_as(residual),
                    residual=residual,
                    prob=self.hidden_dropout,
                )

            # output = x + mlp(ln2(x))
            mlp_output, mlp_bias = self.mlp(
                self.post_attention_layernorm(attention_output)
            )
            with torch.enable_grad():
                output = bias_dropout_fn(
                    mlp_output,
                    bias=mlp_bias.expand_as(attention_output),
                    residual=attention_output,
                    prob=self.hidden_dropout,
                )

        return output


class ParallelTransformerLayerPipe(ParallelTransformerLayer):
    """Extends ParallelTransformerLayer to forward attention_mask through the pipeline."""

    def forward(self, args):
        assert (
            len(args) == 2
        ), "ParallelTransformerLayerPipe expects 2 arguments - hidden_states and attention_mask"
        hidden_states, attention_mask = args
        # we are returning just [hidden_states, mask]
        return super().forward(hidden_states, attention_mask), attention_mask


class ParallelLinearPipe(ParallelLinear):
    """Another helper class to pass presents through to the output when doing inference with a Pipe Parallel model"""

    def forward(self, args):
        assert isinstance(
            args, torch.Tensor
        ), "ParallelLinearPipe expects a single argument - hidden_states"
        hidden_state = args
        logits, bias = super().forward(hidden_state)
        return logits


class NormPipe(nn.Module):
    """Just a helper class to pass presents through to the output when doing inference with a Pipe Parallel model"""

    def __init__(self, norm_class, hidden_size, eps):
        super().__init__()
        self.norm = norm_class(hidden_size, eps=eps)

    def forward(self, args):
        assert not isinstance(
            args, tuple
        ), "NormPipe should only receive a single tensor as input"
        return self.norm(args)


def parallel_lm_logits(input_, word_embeddings_weight, parallel_output, bias=None):
    """LM logits using word embedding weights."""
    # Parallel logits.
    input_parallel = mpu.copy_to_model_parallel_region(input_)

    # Matrix multiply.
    if bias is None:
        logits_parallel = F.linear(input_parallel, word_embeddings_weight)
    else:
        logits_parallel = F.linear(input_parallel, word_embeddings_weight, bias)

    # Gather if needed.
    if parallel_output:
        return logits_parallel

    return mpu.gather_from_model_parallel_region(logits_parallel)<|MERGE_RESOLUTION|>--- conflicted
+++ resolved
@@ -266,11 +266,8 @@
 
         self.attention_type = neox_args.attention_config[layer_number]
         self.use_flash_attention = self.attention_type == "flash"
-<<<<<<< HEAD
         self.sparse = self.attention_type not in ("global", "flash")
-=======
         self.sparse = self.attention_type != "global" and not self.use_flash_attention
->>>>>>> aff108dc
         if self.sparse:
             self.sparse_attn = configure_sparse_attention(
                 neox_args,
@@ -280,22 +277,14 @@
             )
         else:
             if self.use_flash_attention:
-<<<<<<< HEAD
                 from megatron.model.flash_attention import flash_attn_unpadded_qkvpacked_func
                 self.flash_attention_function = flash_attn_unpadded_qkvpacked_func
                 if self.pos_emb == "alibi":
                     raise ValueError('Flash attention is currently not compatible with AliBi positional embeddings. Use sinuisoidal, learned, or rotary embeddings instead.')
-=======
                 from megatron.model.flash_attention import (
                     flash_attn_unpadded_qkvpacked_func,
                 )
 
-                self.flash_attention_function = flash_attn_unpadded_qkvpacked_func
-                if self.pos_emb == "alibi":
-                    raise ValueError(
-                        "Flash attention is currently not compatible with AliBi positional embeddings. Use sinuisoidal, learned, or rotary embeddings instead."
-                    )
->>>>>>> aff108dc
             else:
                 self.scale_mask_softmax = FusedScaleMaskSoftmax(
                     input_in_fp16=self.fp16,
@@ -435,11 +424,7 @@
             key_layer.size(0),
         )
         # [s, b, np, hn] -> [b, s, np, hn] -> [b * s, 1, np, hn]
-<<<<<<< HEAD
-        query_layer = query_layer.transpose(0, 1).reshape(output_size[0] * output_size[2], 1, output_size[1], -1)
-        key_layer = key_layer.transpose(0, 1).reshape(output_size[0] * output_size[3], 1, output_size[1], -1)
-        value_layer = value_layer.transpose(0, 1).reshape(output_size[0] * output_size[3], 1, output_size[1], -1)
-=======
+
         query_layer = query_layer.transpose(0, 1).reshape(
             output_size[0] * output_size[2], 1, output_size[1], -1
         )
@@ -449,7 +434,6 @@
         value_layer = value_layer.transpose(0, 1).reshape(
             output_size[0] * output_size[3], 1, output_size[1], -1
         )
->>>>>>> aff108dc
 
         # Combined q/k/v into [b * s, 3, np, hn].
         qkv = torch.concat([query_layer, key_layer, value_layer], dim=1)
@@ -457,15 +441,7 @@
         batch_size = output_size[0]
         seqlen = output_size[2]
         max_s = seqlen
-<<<<<<< HEAD
-        cu_seqlens = torch.arange(0, (batch_size + 1) * seqlen, step=seqlen, dtype=torch.int32, device=qkv.device)
-        output = self.flash_attention_function(
-            qkv, cu_seqlens, max_s, self.dropout_p if self.training else 0.0,
-            softmax_scale=None, causal=True
-        )
-        # [b * sq, np, hn] -> [b, sq, np, hn]
-        matmul_result = output.view(output_size[0], output_size[2], output.shape[1], output.shape[2])
-=======
+
         cu_seqlens = torch.arange(
             0,
             (batch_size + 1) * seqlen,
@@ -485,7 +461,6 @@
         matmul_result = output.view(
             output_size[0], output_size[2], output.shape[1], output.shape[2]
         )
->>>>>>> aff108dc
         # [b, sq, np, hn] -> [b, np, sq, hn]
         matmul_result = matmul_result.transpose(1, 2)
 
@@ -579,13 +554,7 @@
             present = torch.stack((key_layer, value_layer))
 
         if self.use_flash_attention:
-<<<<<<< HEAD
-            context_layer = self.flash_attention(
-                query_layer, key_layer, value_layer
-            )
-=======
             context_layer = self.flash_attention(query_layer, key_layer, value_layer)
->>>>>>> aff108dc
         elif not self.sparse:
             context_layer = self.attention(
                 query_layer, key_layer, value_layer, layer_past, attention_mask
